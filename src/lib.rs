//! `rust-sqlite3` is a rustic binding to the [sqlite3 API][].
//!
//! [sqlite3 API]: http://www.sqlite.org/c3ref/intro.html
//!
//! Three layers of API are provided:
//!
//!  - `mod ffi` provides exhaustive, though unsafe, [bindgen] bindings for `libsqlite.h`.
//!  - `mod core` provides a minimal safe interface to the basic sqlite3 API.
//!  - `mod types` provides `ToSql`/`FromSql` traits, and the library provides
//!     convenient `query()` and `update()` APIs.
//!
//! [bindgen]: https://github.com/crabtw/rust-bindgen
//!
//! The following example demonstrates opening a database, executing
//! DDL, and using the high-level `query()` and `update()` API. Note the
//! use of `Result` and `try!()` for error handling.
//!
//! ```rust
//! extern crate time;
//! extern crate sqlite3;
//!
//! use time::Timespec;
//!
//!
//! use sqlite3::{DatabaseConnection, DatabaseUpdate,
//!               Query, ResultRowAccess,
//!               SqliteResult, SqliteError};
//!
//! #[deriving(Show)]
//! struct Person {
//!     id: i32,
//!     name: String,
//!     time_created: Timespec,
//!     // TODO: data: Option<Vec<u8>>
//! }
//!
//! pub fn main() {
//!     match io() {
//!         Ok(ppl) => println!("Found people: {}", ppl),
//!         Err(oops) => panic!(oops)
//!     }
//! }
//!
//! fn io() -> Result<Vec<Person>, SqliteError> {
//!     let mut conn = try!(DatabaseConnection::in_memory());
//!     with_conn(&mut conn)
//! }
//!
//! fn with_conn(conn: &mut DatabaseConnection) -> SqliteResult<Vec<Person>> {
//!     try!(conn.exec("CREATE TABLE person (
//!                  id              SERIAL PRIMARY KEY,
//!                  name            VARCHAR NOT NULL,
//!                  time_created    TIMESTAMP NOT NULL
//!                )"));
//!
//!     let me = Person {
//!         id: 0,
//!         name: "Dan".to_string(),
//!         time_created: time::get_time(),
//!     };
//!     {
//!         let mut tx = try!(conn.prepare("INSERT INTO person (name, time_created)
//!                            VALUES ($1, $2)"));
//!         let changes = try!(conn.update(&mut tx, &[&me.name, &me.time_created]));
//!         assert_eq!(changes, 1);
//!     }
//!
//!     let mut stmt = try!(conn.prepare("SELECT id, name, time_created FROM person"));
//!
//!     let mut ppl = vec!();
//!     try!(stmt.query(
//!         [], |row| {
//!             ppl.push(Person {
//!                 id: row.get("id"),
//!                 name: row.get("name"),
//!                 time_created: row.get(2u)
//!             });
//!             Ok(())
//!         }));
//!     Ok(ppl)
//! }
//! ```

#![crate_name = "sqlite3"]
#![crate_type = "lib"]
#![feature(unsafe_destructor)]
#![warn(missing_docs)]

extern crate libc;
extern crate time;

use std::fmt;
use std::fmt::Show;

pub use core::Access;
pub use core::{DatabaseConnection, PreparedStatement, ResultSet, ResultRow};
pub use types::{FromSql, ToSql};
pub use consts::{OpenFlags};

pub mod core;
pub mod types;

/// bindgen-bindings to libsqlite3
#[allow(non_camel_case_types, non_snake_case)]
#[allow(dead_code)]
#[allow(missing_docs)]
pub mod ffi;

#[allow(missing_doc)]
pub mod consts;

pub mod access;

/// Mix in `update()` convenience function.
pub trait DatabaseUpdate {
    /// Execute a statement after binding any parameters.
    fn update<'db, 's>(&'db mut self,
                       stmt: &'s mut PreparedStatement<'s>,
                       values: &[&ToSql]) -> SqliteResult<uint>;
}


impl DatabaseUpdate for core::DatabaseConnection {
    /// Execute a statement after binding any parameters.
    ///
    /// When the statement is done, The [number of rows
    /// modified][changes] is reported.
    ///
    /// Fail with `Err(SQLITE_MISUSE)` in case the statement results
    /// in any any rows (e.g. a `SELECT` rather than `INSERT` or
    /// `UPDATE`).
    ///
    /// [changes]: http://www.sqlite.org/c3ref/changes.html
    fn update<'db, 's>(&'db mut self,
                       stmt: &'s mut PreparedStatement<'s>,
                       values: &[&ToSql]) -> SqliteResult<uint> {
        let check = {
            try!(bind_values(stmt, values));
            stmt.exec()
        };
        check.map(|_ok| self.changes())
    }
}


/// Mix in `query()` convenience function.
pub trait Query<'s> {
    /// Process rows from a query after binding parameters.
    fn query(&'s mut self,
             values: &[&ToSql],
             each_row: |&mut ResultRow|: 's -> SqliteResult<()>
             ) -> SqliteResult<()>;
}

impl<'s> Query<'s> for core::PreparedStatement<'s> {
    /// Process rows from a query after binding parameters.
    ///
    /// For call `each_row(row)` for each resulting step,
    /// exiting on `Err`.
    fn query(&'s mut self,
             values: &[&ToSql],
             each_row: |&mut ResultRow|: 's -> SqliteResult<()>
             ) -> SqliteResult<()> {
        try!(bind_values(self, values));
        let mut results = self.exec_query();
        loop {
            match results.step() {
                None => break,
                Some(Ok(ref mut row)) => try!(each_row(row)),
                Some(Err(e)) => return Err(e)
            }
        }
        Ok(())
    }
}

fn bind_values<'db>(s: &'db mut PreparedStatement, values: &[&ToSql]) -> SqliteResult<()> {
    if values.len() < s.bind_parameter_count() { // may be useful when a value is missing but pedantic when intentional
        let msg = format!("incorrect argument count: have {} want {}", values.len(), s.bind_parameter_count());
        return Err(SqliteError::new(SQLITE_MISUSE, msg, None));
    }
    for (ix, v) in values.iter().enumerate() {
        try!(v.to_sql(s, ix + 1));
    }
    Ok(())
}


/// Access result columns of a row by name or numeric index.
pub trait ResultRowAccess {
    /// Get `T` type result value from `idx`th column of a row.
    ///
    /// # Failure
    ///
    /// Fails if there is no such column or value.
    fn get<I: RowIndex + Show + Clone, T: FromSql>(&mut self, idx: I) -> T;

    /// Try to get `T` type result value from `idx`th column of a row.
    fn get_opt<I: RowIndex + Show, T: FromSql>(&mut self, idx: I) -> SqliteResult<T>;
}

impl<'s, 'r> ResultRowAccess for core::ResultRow<'s, 'r> {
    fn get<I: RowIndex + Show + Clone, T: FromSql>(&mut self, idx: I) -> T {
        match self.get_opt(idx.clone()) {
            Ok(ok) => ok,
            Err(err) => panic!("retrieving column {}: {}", idx, err)
        }
    }

    fn get_opt<I: RowIndex + Show, T: FromSql>(&mut self, idx: I) -> SqliteResult<T> {
        match idx.idx(self) {
            Some(idx) => FromSql::from_sql(self, idx),
            None => Err(SqliteError::new(SQLITE_MISUSE, format!("invalid column {}", idx), None))
        }
    }

}

/// A trait implemented by types that can index into columns of a row.
///
/// *inspired by sfackler's [RowIndex][]*
/// [RowIndex]: http://www.rust-ci.org/sfackler/rust-postgres/doc/postgres/trait.RowIndex.html
pub trait RowIndex {
    /// Try to convert `self` to an index into a row.
    fn idx(&self, row: &mut ResultRow) -> Option<uint>;
}

impl RowIndex for uint {
    /// Index into a row directly by uint.
    fn idx(&self, _row: &mut ResultRow) -> Option<uint> { Some(*self) }
}

impl RowIndex for &'static str {
    /// Index into a row by column name.
    ///
    /// *TODO: figure out how to use lifetime of row rather than
    /// `static`.*
    fn idx(&self, row: &mut ResultRow) -> Option<uint> {
        let mut ixs = range(0, row.column_count());
        ixs.find(|ix| row.with_column_name(*ix, false, |name| name == *self))
    }
}


/// The type used for returning and propagating sqlite3 errors.
#[must_use]
pub type SqliteResult<T> = Result<T, SqliteError>;

/// Result codes for errors.
///
/// cf. [sqlite3 result codes][codes].
///
/// Note `SQLITE_OK` is not included; we use `Ok(...)` instead.
///
/// Likewise, in place of `SQLITE_ROW` and `SQLITE_DONE`, we return
/// `Some(...)` or `None` from `ResultSet::next()`.
///
/// [codes]: http://www.sqlite.org/c3ref/c_abort.html
#[deriving(Clone, Show, PartialEq, Eq, FromPrimitive)]
#[allow(non_camel_case_types)]
<<<<<<< HEAD
#[allow(missing_doc)]
pub enum SqliteErrorCode {
=======
#[allow(missing_docs)]
pub enum SqliteError {
>>>>>>> b0614915
    SQLITE_ERROR     =  1,
    SQLITE_INTERNAL  =  2,
    SQLITE_PERM      =  3,
    SQLITE_ABORT     =  4,
    SQLITE_BUSY      =  5,
    SQLITE_LOCKED    =  6,
    SQLITE_NOMEM     =  7,
    SQLITE_READONLY  =  8,
    SQLITE_INTERRUPT =  9,
    SQLITE_IOERR     = 10,
    SQLITE_CORRUPT   = 11,
    SQLITE_NOTFOUND  = 12,
    SQLITE_FULL      = 13,
    SQLITE_CANTOPEN  = 14,
    SQLITE_PROTOCOL  = 15,
    SQLITE_EMPTY     = 16,
    SQLITE_SCHEMA    = 17,
    SQLITE_TOOBIG    = 18,
    SQLITE_CONSTRAINT= 19,
    SQLITE_MISMATCH  = 20,
    SQLITE_MISUSE    = 21,
    SQLITE_NOLFS     = 22,
    SQLITE_AUTH      = 23,
    SQLITE_FORMAT    = 24,
    SQLITE_RANGE     = 25,
    SQLITE_NOTADB    = 26
}

#[deriving(Show, PartialEq, Eq, FromPrimitive)]
#[allow(non_camel_case_types)]
// TODO: use, test this
enum SqliteLogLevel {
    SQLITE_NOTICE    = 27,
    SQLITE_WARNING   = 28,
}

/// Extended result codes
#[deriving(Clone, Show, PartialEq, Eq, FromPrimitive)]
#[allow(non_camel_case_types)]
#[allow(missing_doc)]
pub enum ExtendedResultCode {
    SQLITE_IOERR_READ              = (SQLITE_IOERR as int | (1<<8)),
    SQLITE_IOERR_SHORT_READ        = (SQLITE_IOERR as int | (2<<8)),
    SQLITE_IOERR_WRITE             = (SQLITE_IOERR as int | (3<<8)),
    SQLITE_IOERR_FSYNC             = (SQLITE_IOERR as int | (4<<8)),
    SQLITE_IOERR_DIR_FSYNC         = (SQLITE_IOERR as int | (5<<8)),
    SQLITE_IOERR_TRUNCATE          = (SQLITE_IOERR as int | (6<<8)),
    SQLITE_IOERR_FSTAT             = (SQLITE_IOERR as int | (7<<8)),
    SQLITE_IOERR_UNLOCK            = (SQLITE_IOERR as int | (8<<8)),
    SQLITE_IOERR_RDLOCK            = (SQLITE_IOERR as int | (9<<8)),
    SQLITE_IOERR_DELETE            = (SQLITE_IOERR as int | (10<<8)),
    SQLITE_IOERR_BLOCKED           = (SQLITE_IOERR as int | (11<<8)),
    SQLITE_IOERR_NOMEM             = (SQLITE_IOERR as int | (12<<8)),
    SQLITE_IOERR_ACCESS            = (SQLITE_IOERR as int | (13<<8)),
    SQLITE_IOERR_CHECKRESERVEDLOCK = (SQLITE_IOERR as int | (14<<8)),
    SQLITE_IOERR_LOCK              = (SQLITE_IOERR as int | (15<<8)),
    SQLITE_IOERR_CLOSE             = (SQLITE_IOERR as int | (16<<8)),
    SQLITE_IOERR_DIR_CLOSE         = (SQLITE_IOERR as int | (17<<8)),
    SQLITE_IOERR_SHMOPEN           = (SQLITE_IOERR as int | (18<<8)),
    SQLITE_IOERR_SHMSIZE           = (SQLITE_IOERR as int | (19<<8)),
    SQLITE_IOERR_SHMLOCK           = (SQLITE_IOERR as int | (20<<8)),
    SQLITE_IOERR_SHMMAP            = (SQLITE_IOERR as int | (21<<8)),
    SQLITE_IOERR_SEEK              = (SQLITE_IOERR as int | (22<<8)),
    SQLITE_IOERR_DELETE_NOENT      = (SQLITE_IOERR as int | (23<<8)),
    SQLITE_IOERR_MMAP              = (SQLITE_IOERR as int | (24<<8)),
    SQLITE_IOERR_GETTEMPPATH       = (SQLITE_IOERR as int | (25<<8)),
    SQLITE_IOERR_CONVPATH          = (SQLITE_IOERR as int | (26<<8)),
    SQLITE_LOCKED_SHAREDCACHE      = (SQLITE_LOCKED as int |  (1<<8)),
    SQLITE_BUSY_RECOVERY           = (SQLITE_BUSY   as int |  (1<<8)),
    SQLITE_BUSY_SNAPSHOT           = (SQLITE_BUSY   as int |  (2<<8)),
    SQLITE_CANTOPEN_NOTEMPDIR      = (SQLITE_CANTOPEN as int | (1<<8)),
    SQLITE_CANTOPEN_ISDIR          = (SQLITE_CANTOPEN as int | (2<<8)),
    SQLITE_CANTOPEN_FULLPATH       = (SQLITE_CANTOPEN as int | (3<<8)),
    SQLITE_CANTOPEN_CONVPATH       = (SQLITE_CANTOPEN as int | (4<<8)),
    SQLITE_CORRUPT_VTAB            = (SQLITE_CORRUPT as int | (1<<8)),
    SQLITE_READONLY_RECOVERY       = (SQLITE_READONLY as int | (1<<8)),
    SQLITE_READONLY_CANTLOCK       = (SQLITE_READONLY as int | (2<<8)),
    SQLITE_READONLY_ROLLBACK       = (SQLITE_READONLY as int | (3<<8)),
    SQLITE_READONLY_DBMOVED        = (SQLITE_READONLY as int | (4<<8)),
    SQLITE_ABORT_ROLLBACK          = (SQLITE_ABORT as int | (2<<8)),
    SQLITE_CONSTRAINT_CHECK        = (SQLITE_CONSTRAINT as int | (1<<8)),
    SQLITE_CONSTRAINT_COMMITHOOK   = (SQLITE_CONSTRAINT as int | (2<<8)),
    SQLITE_CONSTRAINT_FOREIGNKEY   = (SQLITE_CONSTRAINT as int | (3<<8)),
    SQLITE_CONSTRAINT_FUNCTION     = (SQLITE_CONSTRAINT as int | (4<<8)),
    SQLITE_CONSTRAINT_NOTNULL      = (SQLITE_CONSTRAINT as int | (5<<8)),
    SQLITE_CONSTRAINT_PRIMARYKEY   = (SQLITE_CONSTRAINT as int | (6<<8)),
    SQLITE_CONSTRAINT_TRIGGER      = (SQLITE_CONSTRAINT as int | (7<<8)),
    SQLITE_CONSTRAINT_UNIQUE       = (SQLITE_CONSTRAINT as int | (8<<8)),
    SQLITE_CONSTRAINT_VTAB         = (SQLITE_CONSTRAINT as int | (9<<8)),
    SQLITE_CONSTRAINT_ROWID        = (SQLITE_CONSTRAINT as int |(10<<8)),
    SQLITE_NOTICE_RECOVER_WAL      = (SQLITE_NOTICE as int | (1<<8)),
    SQLITE_NOTICE_RECOVER_ROLLBACK = (SQLITE_NOTICE as int | (2<<8)),
    SQLITE_WARNING_AUTOINDEX       = (SQLITE_WARNING as int | (1<<8)),
    SQLITE_AUTH_USER               = (SQLITE_AUTH as int | (1<<8))
}

/// SQLite error details
#[deriving(Clone, PartialEq, Eq)]
pub struct SqliteError {
    /// The error code.
    pub code: SqliteErrorCode,
    /// The error message.
    pub msg: String,
    /// Optional error detail.
    pub detail: Option<String>,
    /// Extended result code.
    pub ext_code: Option<ExtendedResultCode>
}

impl SqliteError {
    #[doc(hidden)]
    pub fn new(code: SqliteErrorCode, msg: String, detail: Option<String>) -> SqliteError {
        SqliteError{ code: code, msg: msg, detail: detail, ext_code: None }
    }
}

impl fmt::Show for SqliteError {
    fn fmt(&self, fmt: &mut fmt::Formatter) -> fmt::Result {
        match self.detail {
            Some(ref s) => write!(fmt, "{}, {}: {} ({})", self.code, self.ext_code, self.msg, s),
            None => write!(fmt, "{}, {}: {}", self.code, self.ext_code, self.msg)
        }
    }
}

/// Fundamental Datatypes
#[deriving(Show, PartialEq, Eq, FromPrimitive)]
#[allow(non_camel_case_types)]
#[allow(missing_docs)]
pub enum ColumnType {
    SQLITE_INTEGER = 1,
    SQLITE_FLOAT   = 2,
    SQLITE_TEXT    = 3,
    SQLITE_BLOB    = 4,
    SQLITE_NULL    = 5
}


#[cfg(test)]
mod bind_tests {
    use super::{DatabaseConnection, ResultSet};
    use super::{ResultRowAccess};
    use super::{SqliteResult};

    #[test]
    fn bind_fun() {
        fn go() -> SqliteResult<()> {
            let mut database = try!(DatabaseConnection::in_memory());

            try!(database.exec(
                "BEGIN;
                CREATE TABLE test (id int, name text, address text);
                INSERT INTO test (id, name, address) VALUES (1, 'John Doe', '123 w Pine');
                COMMIT;"));

            {
                let mut tx = try!(database.prepare(
                    "INSERT INTO test (id, name, address) VALUES (?, ?, ?)"));
                assert_eq!(tx.bind_parameter_count(), 3);
                try!(tx.bind_int(1, 2));
                try!(tx.bind_text(2, "Jane Doe"));
                try!(tx.bind_text(3, "345 e Walnut"));
                try!(tx.exec());
            }
            assert_eq!(database.changes(), 1);

            let mut q = try!(database.prepare("select * from test order by id"));
            let mut rows = q.exec_query();
            match rows.step() {
                Some(Ok(ref mut row)) => {
                    assert_eq!(row.get::<uint, i32>(0), 1);
                    // TODO let name = q.get_text(1);
                    // assert_eq!(name.as_slice(), "John Doe");
                },
                _ => panic!()
            }

            match rows.step() {
                Some(Ok(ref mut row)) => {
                    assert_eq!(row.get::<uint, i32>(0), 2);
                    //TODO let addr = q.get_text(2);
                    // assert_eq!(addr.as_slice(), "345 e Walnut");
                },
                _ => panic!()
            }
            Ok(())
        }
        match go() {
            Ok(_) => (),
            Err(e) => panic!("oops! {}", e)
        }
    }

    fn with_query<T>(sql: &str, f: |rows: &mut ResultSet| -> T) -> SqliteResult<T> {
        let mut db = try!(DatabaseConnection::in_memory());
        let mut s = try!(db.prepare(sql));
        let mut rows = s.exec_query();
        Ok(f(&mut rows))
    }

    #[test]
    fn named_rowindex() {
        fn go() -> SqliteResult<(uint, i32)> {
            let mut count = 0;
            let mut sum = 0;

            with_query("select 1 as col1
                       union all
                       select 2", |rows| {
                loop {
                    match rows.step() {
                        Some(Ok(ref mut row)) => {
                            count += 1;
                            sum += row.get("col1")
                        },
                        _ => break
                    }
                }
                (count, sum)
            })
        }
        assert_eq!(go(), Ok((2, 3)))
    }
}<|MERGE_RESOLUTION|>--- conflicted
+++ resolved
@@ -106,7 +106,7 @@
 #[allow(missing_docs)]
 pub mod ffi;
 
-#[allow(missing_doc)]
+#[allow(missing_docs)]
 pub mod consts;
 
 pub mod access;
@@ -258,13 +258,8 @@
 /// [codes]: http://www.sqlite.org/c3ref/c_abort.html
 #[deriving(Clone, Show, PartialEq, Eq, FromPrimitive)]
 #[allow(non_camel_case_types)]
-<<<<<<< HEAD
-#[allow(missing_doc)]
+#[allow(missing_docs)]
 pub enum SqliteErrorCode {
-=======
-#[allow(missing_docs)]
-pub enum SqliteError {
->>>>>>> b0614915
     SQLITE_ERROR     =  1,
     SQLITE_INTERNAL  =  2,
     SQLITE_PERM      =  3,
@@ -304,7 +299,7 @@
 /// Extended result codes
 #[deriving(Clone, Show, PartialEq, Eq, FromPrimitive)]
 #[allow(non_camel_case_types)]
-#[allow(missing_doc)]
+#[allow(missing_docs)]
 pub enum ExtendedResultCode {
     SQLITE_IOERR_READ              = (SQLITE_IOERR as int | (1<<8)),
     SQLITE_IOERR_SHORT_READ        = (SQLITE_IOERR as int | (2<<8)),
